use std::str::FromStr;

use crate::error::{Result, VividError};
use ansi_colours::ansi256_from_rgb;

#[derive(Debug, Clone, Copy, PartialEq)]
pub enum ColorMode {
    BitDepth24,
    BitDepth8,
}

#[derive(Debug, Clone, Copy, PartialEq)]
pub enum ColorType {
    Foreground,
    Background,
}

impl ColorType {
    fn get_code(self) -> &'static str {
        match self {
            ColorType::Foreground => "38",
            ColorType::Background => "48",
        }
    }

    /// Returns `10` if this is `Background`
    ///
    /// This is to be added to a foreground ansi 3-bit code
    /// to allow it to be a background
    fn bg_addition(self) -> u8 {
        match self {
            ColorType::Foreground => 0,
            ColorType::Background => 10,
        }
    }
}

#[derive(Debug, Clone, Copy, PartialEq)]
pub enum Color {
    Rgb(u8, u8, u8),
    Ansi3Bit(Ansi3Bit),
}

#[derive(Debug, Clone, Copy, PartialEq)]
#[repr(u8)]
pub enum Ansi3Bit {
    Black = 30,
    Red = 31,
    Green = 32,
    Yellow = 33,
    Blue = 34,
    Magenta = 35,
    Cyan = 36,
    White = 37,
    BrightBlack = 90,
    BrightRed = 91,
    BrightGreen = 92,
    BrightYellow = 93,
    BrightBlue = 94,
    BrightMagenta = 95,
    BrightCyan = 96,
    BrightWhite = 97,
}

impl Color {
    pub fn from_hex_str(hex_str: &str) -> Result<Color> {
        let parse_error = || VividError::ColorParseError(hex_str.to_string());

        if hex_str.len() == 6 {
            let r = u8::from_str_radix(&hex_str[0..2], 16).map_err(|_| parse_error())?;
            let g = u8::from_str_radix(&hex_str[2..4], 16).map_err(|_| parse_error())?;
            let b = u8::from_str_radix(&hex_str[4..6], 16).map_err(|_| parse_error())?;

            Ok(Color::Rgb(r, g, b))
        } else if hex_str.len() == 3 {
            let r = u8::from_str_radix(&hex_str[0..1], 16).map_err(|_| parse_error())?;
            let g = u8::from_str_radix(&hex_str[1..2], 16).map_err(|_| parse_error())?;
            let b = u8::from_str_radix(&hex_str[2..3], 16).map_err(|_| parse_error())?;

            Ok(Color::Rgb((r << 4) + r, (g << 4) + g, (b << 4) + b))
        } else {
            Err(parse_error())
        }
    }

    pub fn get_style(&self, colortype: ColorType, colormode: ColorMode) -> String {
        match self {
            Color::Rgb(r, g, b) => match colormode {
                ColorMode::BitDepth24 => format!(
                    "{ctype};2;{r};{g};{b}",
                    ctype = colortype.get_code(),
                    r = r,
                    g = g,
                    b = b
                ),
                ColorMode::BitDepth8 => format!(
                    "{ctype};5;{code}",
                    ctype = colortype.get_code(),
                    code = ansi256_from_rgb((*r, *g, *b))
                ),
            },
            Color::Ansi3Bit(color) => format!("{}", *color as u8 + colortype.bg_addition()),
        }
    }

    fn from_ansi_name(s: &str) -> Result<Color> {
        match s {
<<<<<<< HEAD
            "black" => Ok(Self::Ansi3Bit(Ansi3Bit::Black)),
            "red" => Ok(Self::Ansi3Bit(Ansi3Bit::Red)),
            "green" => Ok(Self::Ansi3Bit(Ansi3Bit::Green)),
            "yellow" => Ok(Self::Ansi3Bit(Ansi3Bit::Yellow)),
            "blue" => Ok(Self::Ansi3Bit(Ansi3Bit::Blue)),
            "magenta" => Ok(Self::Ansi3Bit(Ansi3Bit::Magenta)),
            "cyan" => Ok(Self::Ansi3Bit(Ansi3Bit::Cyan)),
            "white" => Ok(Self::Ansi3Bit(Ansi3Bit::White)),
            "bright_black" => Ok(Self::Ansi3Bit(Ansi3Bit::BrightBlack)),
            "bright_red" => Ok(Self::Ansi3Bit(Ansi3Bit::BrightRed)),
            "bright_green" => Ok(Self::Ansi3Bit(Ansi3Bit::BrightGreen)),
            "bright_yellow" => Ok(Self::Ansi3Bit(Ansi3Bit::BrightYellow)),
            "bright_blue" => Ok(Self::Ansi3Bit(Ansi3Bit::BrightBlue)),
            "bright_magenta" => Ok(Self::Ansi3Bit(Ansi3Bit::BrightMagenta)),
            "bright_cyan" => Ok(Self::Ansi3Bit(Ansi3Bit::BrightCyan)),
            "bright_white" => Ok(Self::Ansi3Bit(Ansi3Bit::BrightWhite)),
=======
            "ansi:black" => Ok(Self::Ansi3Bit(Ansi3Bit::Black)),
            "ansi:red" => Ok(Self::Ansi3Bit(Ansi3Bit::Red)),
            "ansi:green" => Ok(Self::Ansi3Bit(Ansi3Bit::Green)),
            "ansi:yellow" => Ok(Self::Ansi3Bit(Ansi3Bit::Yellow)),
            "ansi:blue" => Ok(Self::Ansi3Bit(Ansi3Bit::Blue)),
            "ansi:magenta" => Ok(Self::Ansi3Bit(Ansi3Bit::Magenta)),
            "ansi:cyan" => Ok(Self::Ansi3Bit(Ansi3Bit::Cyan)),
            "ansi:white" => Ok(Self::Ansi3Bit(Ansi3Bit::White)),
            "ansi:bright_black" => Ok(Self::Ansi3Bit(Ansi3Bit::BrightBlack)),
            "ansi:bright_red" => Ok(Self::Ansi3Bit(Ansi3Bit::BrightRed)),
            "ansi:bright_green" => Ok(Self::Ansi3Bit(Ansi3Bit::BrightGreen)),
            "ansi:bright_yellow" => Ok(Self::Ansi3Bit(Ansi3Bit::BrightYellow)),
            "ansi:bright_blue" => Ok(Self::Ansi3Bit(Ansi3Bit::BrightBlue)),
            "ansi:bright_magenta" => Ok(Self::Ansi3Bit(Ansi3Bit::BrightMagenta)),
            "ansi:bright_cyan" => Ok(Self::Ansi3Bit(Ansi3Bit::BrightCyan)),
            "ansi:bright_white" => Ok(Self::Ansi3Bit(Ansi3Bit::BrightWhite)),
>>>>>>> c823a7b5
            _ => Err(VividError::ColorParseError(s.to_string())),
        }
    }
}

impl FromStr for Color {
    type Err = VividError;
    fn from_str(s: &str) -> Result<Self> {
        Color::from_hex_str(s).or(Color::from_ansi_name(s))
    }
}

#[cfg(test)]
mod tests {
    use crate::color::Ansi3Bit;

    use super::{Color, ColorMode, ColorType};

    #[test]
    fn from_hex_str_6chars() {
        let color = Color::from_hex_str("4ec703").unwrap();
        assert_eq!(Color::Rgb(0x4e, 0xc7, 0x03), color);
    }

    #[test]
    fn from_hex_str_3chars() {
        let color = Color::from_hex_str("4ec").unwrap();
        assert_eq!(Color::Rgb(0x44, 0xee, 0xcc), color);
    }

    #[test]
    fn from_hex_str_errors() {
        assert!(Color::from_hex_str("").is_err());
        assert!(Color::from_hex_str("fffffff").is_err());
        assert!(Color::from_hex_str("4e").is_err());
        assert!(Color::from_hex_str("ffggff").is_err());
        assert!(Color::from_hex_str("ff ").is_err());
    }

    #[test]
    fn fg_white() {
        let white = Color::Rgb(0xff, 0xff, 0xff);
        let style_8bit = white.get_style(ColorType::Foreground, ColorMode::BitDepth8);
        assert_eq!("38;5;231", style_8bit);

        let style_24bit = white.get_style(ColorType::Foreground, ColorMode::BitDepth24);
        assert_eq!("38;2;255;255;255", style_24bit);
    }

    #[test]
    fn bg_black() {
        let black = Color::Rgb(0x00, 0x00, 0x00);
        let style_8bit = black.get_style(ColorType::Background, ColorMode::BitDepth8);
        assert_eq!("48;5;16", style_8bit);

        let style_24bit = black.get_style(ColorType::Background, ColorMode::BitDepth24);
        assert_eq!("48;2;0;0;0", style_24bit);
    }

    #[test]
    fn fg_red() {
        let red = Color::Rgb(0xff, 0x00, 0x00);
        let style_8bit = red.get_style(ColorType::Foreground, ColorMode::BitDepth8);
        assert_eq!("38;5;196", style_8bit);

        let style_24bit = red.get_style(ColorType::Foreground, ColorMode::BitDepth24);
        assert_eq!("38;2;255;0;0", style_24bit);
    }

    #[test]
    fn ansi_3bit() {
<<<<<<< HEAD
        assert_eq!(Color::Ansi3Bit(Ansi3Bit::Black), "black".parse().unwrap());
        assert_eq!(Color::Ansi3Bit(Ansi3Bit::Green), "green".parse().unwrap());
        assert_eq!(
            Color::Ansi3Bit(Ansi3Bit::BrightYellow),
            "bright_yellow".parse().unwrap()
        );
        assert_eq!(
            Color::Ansi3Bit(Ansi3Bit::BrightCyan),
            "bright_cyan".parse().unwrap()
=======
        assert_eq!(
            Color::Ansi3Bit(Ansi3Bit::Black),
            "ansi:black".parse().unwrap()
        );
        assert_eq!(
            Color::Ansi3Bit(Ansi3Bit::Green),
            "ansi:green".parse().unwrap()
        );
        assert_eq!(
            Color::Ansi3Bit(Ansi3Bit::BrightYellow),
            "ansi:bright_yellow".parse().unwrap()
        );
        assert_eq!(
            Color::Ansi3Bit(Ansi3Bit::BrightCyan),
            "ansi:bright_cyan".parse().unwrap()
>>>>>>> c823a7b5
        );
    }
}<|MERGE_RESOLUTION|>--- conflicted
+++ resolved
@@ -105,24 +105,6 @@
 
     fn from_ansi_name(s: &str) -> Result<Color> {
         match s {
-<<<<<<< HEAD
-            "black" => Ok(Self::Ansi3Bit(Ansi3Bit::Black)),
-            "red" => Ok(Self::Ansi3Bit(Ansi3Bit::Red)),
-            "green" => Ok(Self::Ansi3Bit(Ansi3Bit::Green)),
-            "yellow" => Ok(Self::Ansi3Bit(Ansi3Bit::Yellow)),
-            "blue" => Ok(Self::Ansi3Bit(Ansi3Bit::Blue)),
-            "magenta" => Ok(Self::Ansi3Bit(Ansi3Bit::Magenta)),
-            "cyan" => Ok(Self::Ansi3Bit(Ansi3Bit::Cyan)),
-            "white" => Ok(Self::Ansi3Bit(Ansi3Bit::White)),
-            "bright_black" => Ok(Self::Ansi3Bit(Ansi3Bit::BrightBlack)),
-            "bright_red" => Ok(Self::Ansi3Bit(Ansi3Bit::BrightRed)),
-            "bright_green" => Ok(Self::Ansi3Bit(Ansi3Bit::BrightGreen)),
-            "bright_yellow" => Ok(Self::Ansi3Bit(Ansi3Bit::BrightYellow)),
-            "bright_blue" => Ok(Self::Ansi3Bit(Ansi3Bit::BrightBlue)),
-            "bright_magenta" => Ok(Self::Ansi3Bit(Ansi3Bit::BrightMagenta)),
-            "bright_cyan" => Ok(Self::Ansi3Bit(Ansi3Bit::BrightCyan)),
-            "bright_white" => Ok(Self::Ansi3Bit(Ansi3Bit::BrightWhite)),
-=======
             "ansi:black" => Ok(Self::Ansi3Bit(Ansi3Bit::Black)),
             "ansi:red" => Ok(Self::Ansi3Bit(Ansi3Bit::Red)),
             "ansi:green" => Ok(Self::Ansi3Bit(Ansi3Bit::Green)),
@@ -139,7 +121,6 @@
             "ansi:bright_magenta" => Ok(Self::Ansi3Bit(Ansi3Bit::BrightMagenta)),
             "ansi:bright_cyan" => Ok(Self::Ansi3Bit(Ansi3Bit::BrightCyan)),
             "ansi:bright_white" => Ok(Self::Ansi3Bit(Ansi3Bit::BrightWhite)),
->>>>>>> c823a7b5
             _ => Err(VividError::ColorParseError(s.to_string())),
         }
     }
@@ -211,17 +192,6 @@
 
     #[test]
     fn ansi_3bit() {
-<<<<<<< HEAD
-        assert_eq!(Color::Ansi3Bit(Ansi3Bit::Black), "black".parse().unwrap());
-        assert_eq!(Color::Ansi3Bit(Ansi3Bit::Green), "green".parse().unwrap());
-        assert_eq!(
-            Color::Ansi3Bit(Ansi3Bit::BrightYellow),
-            "bright_yellow".parse().unwrap()
-        );
-        assert_eq!(
-            Color::Ansi3Bit(Ansi3Bit::BrightCyan),
-            "bright_cyan".parse().unwrap()
-=======
         assert_eq!(
             Color::Ansi3Bit(Ansi3Bit::Black),
             "ansi:black".parse().unwrap()
@@ -237,7 +207,6 @@
         assert_eq!(
             Color::Ansi3Bit(Ansi3Bit::BrightCyan),
             "ansi:bright_cyan".parse().unwrap()
->>>>>>> c823a7b5
         );
     }
 }